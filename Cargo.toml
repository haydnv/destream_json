--- conflicted
+++ resolved
@@ -18,12 +18,8 @@
 all = ["tokio-io", "value"]
 
 [dependencies]
-<<<<<<< HEAD
-async-recursion = "1.1.0"
-async-trait = "0.1.78"
-=======
+async-recursion = "1.1"
 async-trait = "0.1"
->>>>>>> 4186d535
 base64 = "0.22"
 bytes = "1.5"
 destream = "0.7"
